--- conflicted
+++ resolved
@@ -1,407 +1,365 @@
-import os
-import sys
-import traceback
-
-import torch
-import tqdm
-import html
-import datetime
-import csv
-
-from PIL import Image, PngImagePlugin
-
-from modules import shared, devices, sd_hijack, processing, sd_models
-import modules.textual_inversion.dataset
-from modules.textual_inversion.learn_schedule import LearnRateScheduler
-
-from modules.textual_inversion.image_embedding import (embedding_to_b64, embedding_from_b64,
-                                                       insert_image_data_embed, extract_image_data_embed,
-                                                       caption_image_overlay)
-
-class Embedding:
-    def __init__(self, vec, name, step=None):
-        self.vec = vec
-        self.name = name
-        self.step = step
-        self.cached_checksum = None
-        self.sd_checkpoint = None
-        self.sd_checkpoint_name = None
-
-    def save(self, filename):
-        embedding_data = {
-            "string_to_token": {"*": 265},
-            "string_to_param": {"*": self.vec},
-            "name": self.name,
-            "step": self.step,
-            "sd_checkpoint": self.sd_checkpoint,
-            "sd_checkpoint_name": self.sd_checkpoint_name,
-        }
-
-        torch.save(embedding_data, filename)
-
-    def checksum(self):
-        if self.cached_checksum is not None:
-            return self.cached_checksum
-
-        def const_hash(a):
-            r = 0
-            for v in a:
-                r = (r * 281 ^ int(v) * 997) & 0xFFFFFFFF
-            return r
-
-        self.cached_checksum = f'{const_hash(self.vec.reshape(-1) * 100) & 0xffff:04x}'
-        return self.cached_checksum
-
-
-class EmbeddingDatabase:
-    def __init__(self, embeddings_dir):
-        self.ids_lookup = {}
-        self.word_embeddings = {}
-        self.dir_mtime = None
-        self.embeddings_dir = embeddings_dir
-
-    def register_embedding(self, embedding, model):
-
-        self.word_embeddings[embedding.name] = embedding
-
-        ids = model.cond_stage_model.tokenizer([embedding.name], add_special_tokens=False)['input_ids'][0]
-
-        first_id = ids[0]
-        if first_id not in self.ids_lookup:
-            self.ids_lookup[first_id] = []
-
-        self.ids_lookup[first_id] = sorted(self.ids_lookup[first_id] + [(ids, embedding)], key=lambda x: len(x[0]), reverse=True)
-
-        return embedding
-
-    def load_textual_inversion_embeddings(self):
-        mt = os.path.getmtime(self.embeddings_dir)
-        if self.dir_mtime is not None and mt <= self.dir_mtime:
-            return
-
-        self.dir_mtime = mt
-        self.ids_lookup.clear()
-        self.word_embeddings.clear()
-
-        def process_file(path, filename):
-            name = os.path.splitext(filename)[0]
-
-            data = []
-
-            if filename.upper().endswith('.PNG'):
-                embed_image = Image.open(path)
-                if 'sd-ti-embedding' in embed_image.text:
-                    data = embedding_from_b64(embed_image.text['sd-ti-embedding'])
-                    name = data.get('name', name)
-                else:
-                    data = extract_image_data_embed(embed_image)
-                    name = data.get('name', name)
-            else:
-                data = torch.load(path, map_location="cpu")
-
-            # textual inversion embeddings
-            if 'string_to_param' in data:
-                param_dict = data['string_to_param']
-                if hasattr(param_dict, '_parameters'):
-                    param_dict = getattr(param_dict, '_parameters')  # fix for torch 1.12.1 loading saved file from torch 1.11
-                assert len(param_dict) == 1, 'embedding file has multiple terms in it'
-                emb = next(iter(param_dict.items()))[1]
-            # diffuser concepts
-            elif type(data) == dict and type(next(iter(data.values()))) == torch.Tensor:
-                assert len(data.keys()) == 1, 'embedding file has multiple terms in it'
-
-                emb = next(iter(data.values()))
-                if len(emb.shape) == 1:
-                    emb = emb.unsqueeze(0)
-            else:
-                raise Exception(f"Couldn't identify {filename} as neither textual inversion embedding nor diffuser concept.")
-
-            vec = emb.detach().to(devices.device, dtype=torch.float32)
-            embedding = Embedding(vec, name)
-            embedding.step = data.get('step', None)
-            embedding.sd_checkpoint = data.get('hash', None)
-            embedding.sd_checkpoint_name = data.get('sd_checkpoint_name', None)
-            self.register_embedding(embedding, shared.sd_model)
-
-        for fn in os.listdir(self.embeddings_dir):
-            try:
-                fullfn = os.path.join(self.embeddings_dir, fn)
-
-                if os.stat(fullfn).st_size == 0:
-                    continue
-
-                process_file(fullfn, fn)
-            except Exception:
-                print(f"Error loading emedding {fn}:", file=sys.stderr)
-                print(traceback.format_exc(), file=sys.stderr)
-                continue
-
-        print(f"Loaded a total of {len(self.word_embeddings)} textual inversion embeddings.")
-
-    def find_embedding_at_position(self, tokens, offset):
-        token = tokens[offset]
-        possible_matches = self.ids_lookup.get(token, None)
-
-        if possible_matches is None:
-            return None, None
-
-        for ids, embedding in possible_matches:
-            if tokens[offset:offset + len(ids)] == ids:
-                return embedding, len(ids)
-
-        return None, None
-
-
-def create_embedding(name, num_vectors_per_token, init_text='*'):
-    cond_model = shared.sd_model.cond_stage_model
-    embedding_layer = cond_model.wrapped.transformer.text_model.embeddings
-
-    ids = cond_model.tokenizer(init_text, max_length=num_vectors_per_token, return_tensors="pt", add_special_tokens=False)["input_ids"]
-    embedded = embedding_layer.token_embedding.wrapped(ids.to(devices.device)).squeeze(0)
-    vec = torch.zeros((num_vectors_per_token, embedded.shape[1]), device=devices.device)
-
-    for i in range(num_vectors_per_token):
-        vec[i] = embedded[i * int(embedded.shape[0]) // num_vectors_per_token]
-
-    fn = os.path.join(shared.cmd_opts.embeddings_dir, f"{name}.pt")
-    assert not os.path.exists(fn), f"file {fn} already exists"
-
-    embedding = Embedding(vec, name)
-    embedding.step = 0
-    embedding.save(fn)
-
-    return fn
-
-
-<<<<<<< HEAD
-def batched(dataset, total, n=1):
-    for ndx in range(0, total, n):
-        yield [dataset.__getitem__(i) for i in range(ndx, min(ndx + n, total))]
-
-
-def train_embedding(embedding_name, learn_rate, data_root, log_directory, training_width, training_height, steps,
-                    create_image_every, save_embedding_every, template_file, save_image_with_stored_embedding,
-                    preview_image_prompt, batch_size=1,
-                    gradient_accumulation=1):
-=======
-def write_loss(log_directory, filename, step, epoch_len, values):
-    if shared.opts.training_write_csv_every == 0:
-        return
-
-    if step % shared.opts.training_write_csv_every != 0:
-        return
-
-    write_csv_header = False if os.path.exists(os.path.join(log_directory, filename)) else True
-
-    with open(os.path.join(log_directory, filename), "a+", newline='') as fout:
-        csv_writer = csv.DictWriter(fout, fieldnames=["step", "epoch", "epoch_step", *(values.keys())])
-
-        if write_csv_header:
-            csv_writer.writeheader()
-
-        epoch = step // epoch_len
-        epoch_step = step - epoch * epoch_len
-
-        csv_writer.writerow({
-            "step": step + 1,
-            "epoch": epoch + 1,
-            "epoch_step": epoch_step + 1,
-            **values,
-        })
-
-
-def train_embedding(embedding_name, learn_rate, batch_size, data_root, log_directory, training_width, training_height, steps, create_image_every, save_embedding_every, template_file, save_image_with_stored_embedding, preview_from_txt2img, preview_prompt, preview_negative_prompt, preview_steps, preview_sampler_index, preview_cfg_scale, preview_seed, preview_width, preview_height):
->>>>>>> d3ffc962
-    assert embedding_name, 'embedding not selected'
-
-    shared.state.textinfo = "Initializing textual inversion training..."
-    shared.state.job_count = steps
-
-    filename = os.path.join(shared.cmd_opts.embeddings_dir, f'{embedding_name}.pt')
-
-    log_directory = os.path.join(log_directory, datetime.datetime.now().strftime("%Y-%m-%d"), embedding_name)
-
-    if save_embedding_every > 0:
-        embedding_dir = os.path.join(log_directory, "embeddings")
-        os.makedirs(embedding_dir, exist_ok=True)
-    else:
-        embedding_dir = None
-
-    if create_image_every > 0:
-        images_dir = os.path.join(log_directory, "images")
-        os.makedirs(images_dir, exist_ok=True)
-    else:
-        images_dir = None
-
-    if create_image_every > 0 and save_image_with_stored_embedding:
-        images_embeds_dir = os.path.join(log_directory, "image_embeddings")
-        os.makedirs(images_embeds_dir, exist_ok=True)
-    else:
-        images_embeds_dir = None
-        
-    cond_model = shared.sd_model.cond_stage_model
-
-    shared.state.textinfo = f"Preparing dataset from {html.escape(data_root)}..."
-    with torch.autocast("cuda"):
-<<<<<<< HEAD
-        ds = modules.textual_inversion.dataset.PersonalizedBase(data_root=data_root, width=training_width,
-                                                                height=training_height,
-                                                                repeats=shared.opts.training_image_repeats_per_epoch,
-                                                                placeholder_token=embedding_name, model=shared.sd_model,
-                                                                device=devices.device, template_file=template_file)
-=======
-        ds = modules.textual_inversion.dataset.PersonalizedBase(data_root=data_root, width=training_width, height=training_height, repeats=shared.opts.training_image_repeats_per_epoch, placeholder_token=embedding_name, model=shared.sd_model, device=devices.device, template_file=template_file, batch_size=batch_size)
->>>>>>> d3ffc962
-
-    hijack = sd_hijack.model_hijack
-
-    embedding = hijack.embedding_db.word_embeddings[embedding_name]
-    embedding.vec.requires_grad = True
-
-    losses = torch.zeros((32,))
-
-    last_saved_file = "<none>"
-    last_saved_image = "<none>"
-
-    ititial_step = embedding.step or 0
-    if ititial_step > steps:
-        return embedding, filename
-
-    scheduler = LearnRateScheduler(learn_rate, steps, ititial_step)
-    optimizer = torch.optim.AdamW([embedding.vec], lr=scheduler.learn_rate)
-
-<<<<<<< HEAD
-    pbar = tqdm.tqdm(enumerate(batched(ds, steps - ititial_step, batch_size)), total=steps - ititial_step)
-    for i, entry in pbar:
-=======
-    pbar = tqdm.tqdm(enumerate(ds), total=steps-ititial_step)
-    for i, entries in pbar:
->>>>>>> d3ffc962
-        embedding.step = i + ititial_step
-
-        scheduler.apply(optimizer, embedding.step)
-        if scheduler.finished:
-            break
-
-        if shared.state.interrupted:
-            break
-
-        with torch.autocast("cuda"):
-<<<<<<< HEAD
-            c = cond_model([e.cond_text for e in entry])
-
-            x = torch.stack([e.latent for e in entry]).to(devices.device)
-            loss = shared.sd_model(x, c)[0]
-
-=======
-            c = cond_model([entry.cond_text for entry in entries])
-            x = torch.stack([entry.latent for entry in entries]).to(devices.device)
-            loss = shared.sd_model(x, c)[0]
->>>>>>> d3ffc962
-            del x
-
-            losses[embedding.step % losses.shape[0]] = loss.item()
-
-            loss.backward()
-            if ((i + 1) % gradient_accumulation == 0) or (i + 1 == steps - ititial_step):
-                optimizer.step()
-                optimizer.zero_grad()
-
-
-        epoch_num = embedding.step // len(ds)
-        epoch_step = embedding.step - (epoch_num * len(ds)) + 1
-
-        pbar.set_description(f"[Epoch {epoch_num}: {epoch_step}/{len(ds)}]loss: {losses.mean():.7f}")
-
-        if embedding.step > 0 and embedding_dir is not None and embedding.step % save_embedding_every == 0:
-            last_saved_file = os.path.join(embedding_dir, f'{embedding_name}-{embedding.step}.pt')
-            embedding.save(last_saved_file)
-
-        write_loss(log_directory, "textual_inversion_loss.csv", embedding.step, len(ds), {
-            "loss": f"{losses.mean():.7f}",
-            "learn_rate": scheduler.learn_rate
-        })
-
-        if embedding.step > 0 and images_dir is not None and embedding.step % create_image_every == 0:
-            last_saved_image = os.path.join(images_dir, f'{embedding_name}-{embedding.step}.png')
-
-<<<<<<< HEAD
-            preview_text = entry[0].cond_text if preview_image_prompt == "" else preview_image_prompt
-
-=======
->>>>>>> d3ffc962
-            p = processing.StableDiffusionProcessingTxt2Img(
-                sd_model=shared.sd_model,
-                do_not_save_grid=True,
-                do_not_save_samples=True,
-            )
-
-            if preview_from_txt2img:
-                p.prompt = preview_prompt
-                p.negative_prompt = preview_negative_prompt
-                p.steps = preview_steps
-                p.sampler_index = preview_sampler_index
-                p.cfg_scale = preview_cfg_scale
-                p.seed = preview_seed
-                p.width = preview_width
-                p.height = preview_height
-            else:
-                p.prompt = entries[0].cond_text
-                p.steps = 20
-                p.width = training_width
-                p.height = training_height
-
-            preview_text = p.prompt
-
-            processed = processing.process_images(p)
-            image = processed.images[0]
-
-            shared.state.current_image = image
-
-            if save_image_with_stored_embedding and os.path.exists(last_saved_file):
-
-                last_saved_image_chunks = os.path.join(images_embeds_dir, f'{embedding_name}-{embedding.step}.png')
-
-                info = PngImagePlugin.PngInfo()
-                data = torch.load(last_saved_file)
-                info.add_text("sd-ti-embedding", embedding_to_b64(data))
-
-                title = "<{}>".format(data.get('name', '???'))
-                checkpoint = sd_models.select_checkpoint()
-                footer_left = checkpoint.model_name
-                footer_mid = '[{}]'.format(checkpoint.hash)
-                footer_right = '{}'.format(embedding.step)
-
-                captioned_image = caption_image_overlay(image, title, footer_left, footer_mid, footer_right)
-                captioned_image = insert_image_data_embed(captioned_image, data)
-
-                captioned_image.save(last_saved_image_chunks, "PNG", pnginfo=info)
-
-            image.save(last_saved_image)
-
-            last_saved_image += f", prompt: {preview_text}"
-
-        shared.state.job_no = embedding.step
-
-        shared.state.textinfo = f"""
-<p>
-Loss: {losses.mean():.7f}<br/>
-Step: {embedding.step}<br/>
-<<<<<<< HEAD
-Last prompt: {html.escape(entry[-1].cond_text)}<br/>
-=======
-Last prompt: {html.escape(entries[0].cond_text)}<br/>
->>>>>>> d3ffc962
-Last saved embedding: {html.escape(last_saved_file)}<br/>
-Last saved image: {html.escape(last_saved_image)}<br/>
-</p>
-"""
-
-    checkpoint = sd_models.select_checkpoint()
-
-    embedding.sd_checkpoint = checkpoint.hash
-    embedding.sd_checkpoint_name = checkpoint.model_name
-    embedding.cached_checksum = None
-    embedding.save(filename)
-
-    return embedding, filename
+import os
+import sys
+import traceback
+
+import torch
+import tqdm
+import html
+import datetime
+import csv
+
+from PIL import Image, PngImagePlugin
+
+from modules import shared, devices, sd_hijack, processing, sd_models
+import modules.textual_inversion.dataset
+from modules.textual_inversion.learn_schedule import LearnRateScheduler
+
+from modules.textual_inversion.image_embedding import (embedding_to_b64, embedding_from_b64,
+                                                       insert_image_data_embed, extract_image_data_embed,
+                                                       caption_image_overlay)
+
+class Embedding:
+    def __init__(self, vec, name, step=None):
+        self.vec = vec
+        self.name = name
+        self.step = step
+        self.cached_checksum = None
+        self.sd_checkpoint = None
+        self.sd_checkpoint_name = None
+
+    def save(self, filename):
+        embedding_data = {
+            "string_to_token": {"*": 265},
+            "string_to_param": {"*": self.vec},
+            "name": self.name,
+            "step": self.step,
+            "sd_checkpoint": self.sd_checkpoint,
+            "sd_checkpoint_name": self.sd_checkpoint_name,
+        }
+
+        torch.save(embedding_data, filename)
+
+    def checksum(self):
+        if self.cached_checksum is not None:
+            return self.cached_checksum
+
+        def const_hash(a):
+            r = 0
+            for v in a:
+                r = (r * 281 ^ int(v) * 997) & 0xFFFFFFFF
+            return r
+
+        self.cached_checksum = f'{const_hash(self.vec.reshape(-1) * 100) & 0xffff:04x}'
+        return self.cached_checksum
+
+
+class EmbeddingDatabase:
+    def __init__(self, embeddings_dir):
+        self.ids_lookup = {}
+        self.word_embeddings = {}
+        self.dir_mtime = None
+        self.embeddings_dir = embeddings_dir
+
+    def register_embedding(self, embedding, model):
+
+        self.word_embeddings[embedding.name] = embedding
+
+        ids = model.cond_stage_model.tokenizer([embedding.name], add_special_tokens=False)['input_ids'][0]
+
+        first_id = ids[0]
+        if first_id not in self.ids_lookup:
+            self.ids_lookup[first_id] = []
+
+        self.ids_lookup[first_id] = sorted(self.ids_lookup[first_id] + [(ids, embedding)], key=lambda x: len(x[0]), reverse=True)
+
+        return embedding
+
+    def load_textual_inversion_embeddings(self):
+        mt = os.path.getmtime(self.embeddings_dir)
+        if self.dir_mtime is not None and mt <= self.dir_mtime:
+            return
+
+        self.dir_mtime = mt
+        self.ids_lookup.clear()
+        self.word_embeddings.clear()
+
+        def process_file(path, filename):
+            name = os.path.splitext(filename)[0]
+
+            data = []
+
+            if filename.upper().endswith('.PNG'):
+                embed_image = Image.open(path)
+                if 'sd-ti-embedding' in embed_image.text:
+                    data = embedding_from_b64(embed_image.text['sd-ti-embedding'])
+                    name = data.get('name', name)
+                else:
+                    data = extract_image_data_embed(embed_image)
+                    name = data.get('name', name)
+            else:
+                data = torch.load(path, map_location="cpu")
+
+            # textual inversion embeddings
+            if 'string_to_param' in data:
+                param_dict = data['string_to_param']
+                if hasattr(param_dict, '_parameters'):
+                    param_dict = getattr(param_dict, '_parameters')  # fix for torch 1.12.1 loading saved file from torch 1.11
+                assert len(param_dict) == 1, 'embedding file has multiple terms in it'
+                emb = next(iter(param_dict.items()))[1]
+            # diffuser concepts
+            elif type(data) == dict and type(next(iter(data.values()))) == torch.Tensor:
+                assert len(data.keys()) == 1, 'embedding file has multiple terms in it'
+
+                emb = next(iter(data.values()))
+                if len(emb.shape) == 1:
+                    emb = emb.unsqueeze(0)
+            else:
+                raise Exception(f"Couldn't identify {filename} as neither textual inversion embedding nor diffuser concept.")
+
+            vec = emb.detach().to(devices.device, dtype=torch.float32)
+            embedding = Embedding(vec, name)
+            embedding.step = data.get('step', None)
+            embedding.sd_checkpoint = data.get('hash', None)
+            embedding.sd_checkpoint_name = data.get('sd_checkpoint_name', None)
+            self.register_embedding(embedding, shared.sd_model)
+
+        for fn in os.listdir(self.embeddings_dir):
+            try:
+                fullfn = os.path.join(self.embeddings_dir, fn)
+
+                if os.stat(fullfn).st_size == 0:
+                    continue
+
+                process_file(fullfn, fn)
+            except Exception:
+                print(f"Error loading emedding {fn}:", file=sys.stderr)
+                print(traceback.format_exc(), file=sys.stderr)
+                continue
+
+        print(f"Loaded a total of {len(self.word_embeddings)} textual inversion embeddings.")
+
+    def find_embedding_at_position(self, tokens, offset):
+        token = tokens[offset]
+        possible_matches = self.ids_lookup.get(token, None)
+
+        if possible_matches is None:
+            return None, None
+
+        for ids, embedding in possible_matches:
+            if tokens[offset:offset + len(ids)] == ids:
+                return embedding, len(ids)
+
+        return None, None
+
+
+def create_embedding(name, num_vectors_per_token, init_text='*'):
+    cond_model = shared.sd_model.cond_stage_model
+    embedding_layer = cond_model.wrapped.transformer.text_model.embeddings
+
+    ids = cond_model.tokenizer(init_text, max_length=num_vectors_per_token, return_tensors="pt", add_special_tokens=False)["input_ids"]
+    embedded = embedding_layer.token_embedding.wrapped(ids.to(devices.device)).squeeze(0)
+    vec = torch.zeros((num_vectors_per_token, embedded.shape[1]), device=devices.device)
+
+    for i in range(num_vectors_per_token):
+        vec[i] = embedded[i * int(embedded.shape[0]) // num_vectors_per_token]
+
+    fn = os.path.join(shared.cmd_opts.embeddings_dir, f"{name}.pt")
+    assert not os.path.exists(fn), f"file {fn} already exists"
+
+    embedding = Embedding(vec, name)
+    embedding.step = 0
+    embedding.save(fn)
+
+    return fn
+
+
+def write_loss(log_directory, filename, step, epoch_len, values):
+    if shared.opts.training_write_csv_every == 0:
+        return
+
+    if step % shared.opts.training_write_csv_every != 0:
+        return
+
+    write_csv_header = False if os.path.exists(os.path.join(log_directory, filename)) else True
+
+    with open(os.path.join(log_directory, filename), "a+", newline='') as fout:
+        csv_writer = csv.DictWriter(fout, fieldnames=["step", "epoch", "epoch_step", *(values.keys())])
+
+        if write_csv_header:
+            csv_writer.writeheader()
+
+        epoch = step // epoch_len
+        epoch_step = step - epoch * epoch_len
+
+        csv_writer.writerow({
+            "step": step + 1,
+            "epoch": epoch + 1,
+            "epoch_step": epoch_step + 1,
+            **values,
+        })
+
+
+def train_embedding(embedding_name, learn_rate, batch_size, data_root, log_directory, training_width, training_height, steps, create_image_every, save_embedding_every, template_file, save_image_with_stored_embedding, preview_from_txt2img, preview_prompt, preview_negative_prompt, preview_steps, preview_sampler_index, preview_cfg_scale, preview_seed, preview_width, preview_height):
+    assert embedding_name, 'embedding not selected'
+
+    shared.state.textinfo = "Initializing textual inversion training..."
+    shared.state.job_count = steps
+
+    filename = os.path.join(shared.cmd_opts.embeddings_dir, f'{embedding_name}.pt')
+
+    log_directory = os.path.join(log_directory, datetime.datetime.now().strftime("%Y-%m-%d"), embedding_name)
+
+    if save_embedding_every > 0:
+        embedding_dir = os.path.join(log_directory, "embeddings")
+        os.makedirs(embedding_dir, exist_ok=True)
+    else:
+        embedding_dir = None
+
+    if create_image_every > 0:
+        images_dir = os.path.join(log_directory, "images")
+        os.makedirs(images_dir, exist_ok=True)
+    else:
+        images_dir = None
+
+    if create_image_every > 0 and save_image_with_stored_embedding:
+        images_embeds_dir = os.path.join(log_directory, "image_embeddings")
+        os.makedirs(images_embeds_dir, exist_ok=True)
+    else:
+        images_embeds_dir = None
+        
+    cond_model = shared.sd_model.cond_stage_model
+
+    shared.state.textinfo = f"Preparing dataset from {html.escape(data_root)}..."
+    with torch.autocast("cuda"):
+        ds = modules.textual_inversion.dataset.PersonalizedBase(data_root=data_root, width=training_width, height=training_height, repeats=shared.opts.training_image_repeats_per_epoch, placeholder_token=embedding_name, model=shared.sd_model, device=devices.device, template_file=template_file, batch_size=batch_size)
+
+    hijack = sd_hijack.model_hijack
+
+    embedding = hijack.embedding_db.word_embeddings[embedding_name]
+    embedding.vec.requires_grad = True
+
+    losses = torch.zeros((32,))
+
+    last_saved_file = "<none>"
+    last_saved_image = "<none>"
+
+    ititial_step = embedding.step or 0
+    if ititial_step > steps:
+        return embedding, filename
+
+    scheduler = LearnRateScheduler(learn_rate, steps, ititial_step)
+    optimizer = torch.optim.AdamW([embedding.vec], lr=scheduler.learn_rate)
+
+    pbar = tqdm.tqdm(enumerate(ds), total=steps-ititial_step)
+    for i, entries in pbar:
+        embedding.step = i + ititial_step
+
+        scheduler.apply(optimizer, embedding.step)
+        if scheduler.finished:
+            break
+
+        if shared.state.interrupted:
+            break
+
+        with torch.autocast("cuda"):
+            c = cond_model([entry.cond_text for entry in entries])
+            x = torch.stack([entry.latent for entry in entries]).to(devices.device)
+            loss = shared.sd_model(x, c)[0]
+            del x
+
+            losses[embedding.step % losses.shape[0]] = loss.item()
+
+            loss.backward()
+            if ((i + 1) % gradient_accumulation == 0) or (i + 1 == steps - ititial_step):
+                optimizer.step()
+                optimizer.zero_grad()
+
+
+        epoch_num = embedding.step // len(ds)
+        epoch_step = embedding.step - (epoch_num * len(ds)) + 1
+
+        pbar.set_description(f"[Epoch {epoch_num}: {epoch_step}/{len(ds)}]loss: {losses.mean():.7f}")
+
+        if embedding.step > 0 and embedding_dir is not None and embedding.step % save_embedding_every == 0:
+            last_saved_file = os.path.join(embedding_dir, f'{embedding_name}-{embedding.step}.pt')
+            embedding.save(last_saved_file)
+
+        write_loss(log_directory, "textual_inversion_loss.csv", embedding.step, len(ds), {
+            "loss": f"{losses.mean():.7f}",
+            "learn_rate": scheduler.learn_rate
+        })
+
+        if embedding.step > 0 and images_dir is not None and embedding.step % create_image_every == 0:
+            last_saved_image = os.path.join(images_dir, f'{embedding_name}-{embedding.step}.png')
+
+            p = processing.StableDiffusionProcessingTxt2Img(
+                sd_model=shared.sd_model,
+                do_not_save_grid=True,
+                do_not_save_samples=True,
+            )
+
+            if preview_from_txt2img:
+                p.prompt = preview_prompt
+                p.negative_prompt = preview_negative_prompt
+                p.steps = preview_steps
+                p.sampler_index = preview_sampler_index
+                p.cfg_scale = preview_cfg_scale
+                p.seed = preview_seed
+                p.width = preview_width
+                p.height = preview_height
+            else:
+                p.prompt = entries[0].cond_text
+                p.steps = 20
+                p.width = training_width
+                p.height = training_height
+
+            preview_text = p.prompt
+
+            processed = processing.process_images(p)
+            image = processed.images[0]
+
+            shared.state.current_image = image
+
+            if save_image_with_stored_embedding and os.path.exists(last_saved_file):
+
+                last_saved_image_chunks = os.path.join(images_embeds_dir, f'{embedding_name}-{embedding.step}.png')
+
+                info = PngImagePlugin.PngInfo()
+                data = torch.load(last_saved_file)
+                info.add_text("sd-ti-embedding", embedding_to_b64(data))
+
+                title = "<{}>".format(data.get('name', '???'))
+                checkpoint = sd_models.select_checkpoint()
+                footer_left = checkpoint.model_name
+                footer_mid = '[{}]'.format(checkpoint.hash)
+                footer_right = '{}'.format(embedding.step)
+
+                captioned_image = caption_image_overlay(image, title, footer_left, footer_mid, footer_right)
+                captioned_image = insert_image_data_embed(captioned_image, data)
+
+                captioned_image.save(last_saved_image_chunks, "PNG", pnginfo=info)
+
+            image.save(last_saved_image)
+
+            last_saved_image += f", prompt: {preview_text}"
+
+        shared.state.job_no = embedding.step
+
+        shared.state.textinfo = f"""
+<p>
+Loss: {losses.mean():.7f}<br/>
+Step: {embedding.step}<br/>
+Last prompt: {html.escape(entries[0].cond_text)}<br/>
+Last saved embedding: {html.escape(last_saved_file)}<br/>
+Last saved image: {html.escape(last_saved_image)}<br/>
+</p>
+"""
+
+    checkpoint = sd_models.select_checkpoint()
+
+    embedding.sd_checkpoint = checkpoint.hash
+    embedding.sd_checkpoint_name = checkpoint.model_name
+    embedding.cached_checksum = None
+    embedding.save(filename)
+
+    return embedding, filename