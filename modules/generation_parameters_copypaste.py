--- conflicted
+++ resolved
@@ -1,471 +1,444 @@
-import base64
-import io
-import json
-import os
-import re
-
-import gradio as gr
-from modules.paths import data_path
-from modules import shared, ui_tempdir, script_callbacks, processing
-from PIL import Image
-
-re_param_code = r'\s*([\w ]+):\s*("(?:\\"[^,]|\\"|\\|[^\"])+"|[^,]*)(?:,|$)'
-re_param = re.compile(re_param_code)
-re_imagesize = re.compile(r"^(\d+)x(\d+)$")
-re_hypernet_hash = re.compile("\(([0-9a-f]+)\)$")
-type_of_gr_update = type(gr.update())
-
-paste_fields = {}
-registered_param_bindings = []
-
-
-class ParamBinding:
-    def __init__(self, paste_button, tabname, source_text_component=None, source_image_component=None, source_tabname=None, override_settings_component=None, paste_field_names=None):
-        self.paste_button = paste_button
-        self.tabname = tabname
-        self.source_text_component = source_text_component
-        self.source_image_component = source_image_component
-        self.source_tabname = source_tabname
-        self.override_settings_component = override_settings_component
-        self.paste_field_names = paste_field_names or []
-
-
-def reset():
-    paste_fields.clear()
-
-
-def quote(text):
-    if ',' not in str(text) and '\n' not in str(text) and ':' not in str(text):
-        return text
-
-    return json.dumps(text, ensure_ascii=False)
-
-
-def unquote(text):
-    if len(text) == 0 or text[0] != '"' or text[-1] != '"':
-        return text
-
-    try:
-        return json.loads(text)
-    except Exception:
-        return text
-
-
-def image_from_url_text(filedata):
-    if filedata is None:
-        return None
-
-    if type(filedata) == list and filedata and type(filedata[0]) == dict and filedata[0].get("is_file", False):
-        filedata = filedata[0]
-
-    if type(filedata) == dict and filedata.get("is_file", False):
-        filename = filedata["name"]
-        is_in_right_dir = ui_tempdir.check_tmp_file(shared.demo, filename)
-        assert is_in_right_dir, 'trying to open image file outside of allowed directories'
-
-        filename = filename.rsplit('?', 1)[0]
-        return Image.open(filename)
-
-    if type(filedata) == list:
-        if len(filedata) == 0:
-            return None
-
-        filedata = filedata[0]
-
-    if filedata.startswith("data:image/png;base64,"):
-        filedata = filedata[len("data:image/png;base64,"):]
-
-    filedata = base64.decodebytes(filedata.encode('utf-8'))
-    image = Image.open(io.BytesIO(filedata))
-    return image
-
-
-def add_paste_fields(tabname, init_img, fields, override_settings_component=None):
-    paste_fields[tabname] = {"init_img": init_img, "fields": fields, "override_settings_component": override_settings_component}
-
-    # backwards compatibility for existing extensions
-    import modules.ui
-    if tabname == 'txt2img':
-        modules.ui.txt2img_paste_fields = fields
-    elif tabname == 'img2img':
-        modules.ui.img2img_paste_fields = fields
-
-
-def create_buttons(tabs_list):
-    buttons = {}
-    for tab in tabs_list:
-        buttons[tab] = gr.Button(f"Send to {tab}", elem_id=f"{tab}_tab")
-    return buttons
-
-
-def bind_buttons(buttons, send_image, send_generate_info):
-    """old function for backwards compatibility; do not use this, use register_paste_params_button"""
-    for tabname, button in buttons.items():
-        source_text_component = send_generate_info if isinstance(send_generate_info, gr.components.Component) else None
-        source_tabname = send_generate_info if isinstance(send_generate_info, str) else None
-
-        register_paste_params_button(ParamBinding(paste_button=button, tabname=tabname, source_text_component=source_text_component, source_image_component=send_image, source_tabname=source_tabname))
-
-
-def register_paste_params_button(binding: ParamBinding):
-    registered_param_bindings.append(binding)
-
-
-def connect_paste_params_buttons():
-    binding: ParamBinding
-    for binding in registered_param_bindings:
-        destination_image_component = paste_fields[binding.tabname]["init_img"]
-        fields = paste_fields[binding.tabname]["fields"]
-        override_settings_component = binding.override_settings_component or paste_fields[binding.tabname]["override_settings_component"]
-
-        destination_width_component = next(iter([field for field, name in fields if name == "Size-1"] if fields else []), None)
-        destination_height_component = next(iter([field for field, name in fields if name == "Size-2"] if fields else []), None)
-
-        if binding.source_image_component and destination_image_component:
-            if isinstance(binding.source_image_component, gr.Gallery):
-                func = send_image_and_dimensions if destination_width_component else image_from_url_text
-                jsfunc = "extract_image_from_gallery"
-            else:
-                func = send_image_and_dimensions if destination_width_component else lambda x: x
-                jsfunc = None
-
-            binding.paste_button.click(
-                fn=func,
-                _js=jsfunc,
-                inputs=[binding.source_image_component],
-                outputs=[destination_image_component, destination_width_component, destination_height_component] if destination_width_component else [destination_image_component],
-                show_progress=False,
-            )
-
-        if binding.source_text_component is not None and fields is not None:
-            connect_paste(binding.paste_button, fields, binding.source_text_component, override_settings_component, binding.tabname)
-
-        if binding.source_tabname is not None and fields is not None:
-            paste_field_names = ['Prompt', 'Negative prompt', 'Steps', 'Face restoration'] + (["Seed"] if shared.opts.send_seed else []) + binding.paste_field_names
-            binding.paste_button.click(
-                fn=lambda *x: x,
-                inputs=[field for field, name in paste_fields[binding.source_tabname]["fields"] if name in paste_field_names],
-                outputs=[field for field, name in fields if name in paste_field_names],
-                show_progress=False,
-            )
-
-        binding.paste_button.click(
-            fn=None,
-            _js=f"switch_to_{binding.tabname}",
-            inputs=None,
-            outputs=None,
-            show_progress=False,
-        )
-
-
-def send_image_and_dimensions(x):
-    if isinstance(x, Image.Image):
-        img = x
-    else:
-        img = image_from_url_text(x)
-
-    if shared.opts.send_size and isinstance(img, Image.Image):
-        w = img.width
-        h = img.height
-    else:
-        w = gr.update()
-        h = gr.update()
-
-    return img, w, h
-
-
-def restore_old_hires_fix_params(res):
-    """for infotexts that specify old First pass size parameter, convert it into
-    width, height, and hr scale"""
-
-    firstpass_width = res.get('First pass size-1', None)
-    firstpass_height = res.get('First pass size-2', None)
-
-    if shared.opts.use_old_hires_fix_width_height:
-        hires_width = int(res.get("Hires resize-1", 0))
-        hires_height = int(res.get("Hires resize-2", 0))
-
-        if hires_width and hires_height:
-            res['Size-1'] = hires_width
-            res['Size-2'] = hires_height
-            return
-
-    if firstpass_width is None or firstpass_height is None:
-        return
-
-    firstpass_width, firstpass_height = int(firstpass_width), int(firstpass_height)
-    width = int(res.get("Size-1", 512))
-    height = int(res.get("Size-2", 512))
-
-    if firstpass_width == 0 or firstpass_height == 0:
-        firstpass_width, firstpass_height = processing.old_hires_fix_first_pass_dimensions(width, height)
-
-    res['Size-1'] = firstpass_width
-    res['Size-2'] = firstpass_height
-    res['Hires resize-1'] = width
-    res['Hires resize-2'] = height
-
-
-def parse_generation_parameters(x: str):
-    """parses generation parameters string, the one you see in text field under the picture in UI:
-```
-girl with an artist's beret, determined, blue eyes, desert scene, computer monitors, heavy makeup, by Alphonse Mucha and Charlie Bowater, ((eyeshadow)), (coquettish), detailed, intricate
-Negative prompt: ugly, fat, obese, chubby, (((deformed))), [blurry], bad anatomy, disfigured, poorly drawn face, mutation, mutated, (extra_limb), (ugly), (poorly drawn hands), messy drawing
-Steps: 20, Sampler: Euler a, CFG scale: 7, Seed: 965400086, Size: 512x512, Model hash: 45dee52b
-```
-
-    returns a dict with field values
-    """
-
-    res = {}
-
-    prompt = ""
-    negative_prompt = ""
-
-    done_with_prompt = False
-
-    *lines, lastline = x.strip().split("\n")
-    if len(re_param.findall(lastline)) < 3:
-        lines.append(lastline)
-        lastline = ''
-
-    for line in lines:
-        line = line.strip()
-        if line.startswith("Negative prompt:"):
-            done_with_prompt = True
-            line = line[16:].strip()
-        if done_with_prompt:
-            negative_prompt += ("" if negative_prompt == "" else "\n") + line
-        else:
-            prompt += ("" if prompt == "" else "\n") + line
-
-    if shared.opts.infotext_styles != "Ignore":
-        found_styles, prompt, negative_prompt = shared.prompt_styles.extract_styles_from_prompt(prompt, negative_prompt)
-
-        if shared.opts.infotext_styles == "Apply":
-            res["Styles array"] = found_styles
-        elif shared.opts.infotext_styles == "Apply if any" and found_styles:
-            res["Styles array"] = found_styles
-
-    res["Prompt"] = prompt
-    res["Negative prompt"] = negative_prompt
-
-    for k, v in re_param.findall(lastline):
-        try:
-            if v[0] == '"' and v[-1] == '"':
-                v = unquote(v)
-
-            m = re_imagesize.match(v)
-            if m is not None:
-                res[f"{k}-1"] = m.group(1)
-                res[f"{k}-2"] = m.group(2)
-            else:
-                res[k] = v
-        except Exception:
-            print(f"Error parsing \"{k}: {v}\"")
-
-    # Missing CLIP skip means it was set to 1 (the default)
-    if "Clip skip" not in res:
-        res["Clip skip"] = "1"
-
-    hypernet = res.get("Hypernet", None)
-    if hypernet is not None:
-        res["Prompt"] += f"""<hypernet:{hypernet}:{res.get("Hypernet strength", "1.0")}>"""
-
-    if "Hires resize-1" not in res:
-        res["Hires resize-1"] = 0
-        res["Hires resize-2"] = 0
-
-    if "Hires sampler" not in res:
-        res["Hires sampler"] = "Use same sampler"
-
-    if "Hires checkpoint" not in res:
-        res["Hires checkpoint"] = "Use same checkpoint"
-
-    if "Hires prompt" not in res:
-        res["Hires prompt"] = ""
-
-    if "Hires negative prompt" not in res:
-        res["Hires negative prompt"] = ""
-
-    restore_old_hires_fix_params(res)
-
-    # Missing RNG means the default was set, which is GPU RNG
-    if "RNG" not in res:
-        res["RNG"] = "GPU"
-
-    if "Schedule type" not in res:
-        res["Schedule type"] = "Automatic"
-
-    if "Schedule max sigma" not in res:
-        res["Schedule max sigma"] = 0
-
-    if "Schedule min sigma" not in res:
-        res["Schedule min sigma"] = 0
-
-    if "Schedule rho" not in res:
-        res["Schedule rho"] = 0
-
-    if "VAE Encoder" not in res:
-        res["VAE Encoder"] = "Full"
-
-    if "VAE Decoder" not in res:
-        res["VAE Decoder"] = "Full"
-
-    return res
-
-
-infotext_to_setting_name_mapping = [
-
-]
-"""Mapping of infotext labels to setting names. Only left for backwards compatibility - use OptionInfo(..., infotext='...') instead.
-Example content:
-
-infotext_to_setting_name_mapping = [
-    ('Conditional mask weight', 'inpainting_mask_weight'),
-    ('Model hash', 'sd_model_checkpoint'),
-    ('ENSD', 'eta_noise_seed_delta'),
-    ('Schedule type', 'k_sched_type'),
-<<<<<<< HEAD
-    ('Schedule max sigma', 'sigma_max'),
-    ('Schedule min sigma', 'sigma_min'),
-    ('Schedule rho', 'rho'),
-    ('Noise multiplier', 'initial_noise_multiplier'),
-    ('Eta', 'eta_ancestral'),
-    ('Eta DDIM', 'eta_ddim'),
-    ('Sigma churn', 's_churn'),
-    ('Sigma tmin', 's_tmin'),
-    ('Sigma tmax', 's_tmax'),
-    ('Sigma noise', 's_noise'),
-    ('Discard penultimate sigma', 'always_discard_next_to_last_sigma'),
-    ('UniPC variant', 'uni_pc_variant'),
-    ('UniPC skip type', 'uni_pc_skip_type'),
-    ('UniPC order', 'uni_pc_order'),
-    ('UniPC lower order final', 'uni_pc_lower_order_final'),
-    ('Token merging ratio', 'token_merging_ratio'),
-    ('Token merging ratio hr', 'token_merging_ratio_hr'),
-    ('RNG', 'randn_source'),
-    ('NGMS', 's_min_uncond'),
-    ('Pad conds', 'pad_cond_uncond'),
-    ('VAE Encoder', 'sd_vae_encode_method'),
-    ('VAE Decoder', 'sd_vae_decode_method'),
-    ('Refiner', 'sd_refiner_checkpoint'),
-    ('Refiner switch at', 'sd_refiner_switch_at'),
-=======
->>>>>>> 070b034c
-]
-"""
-
-
-def create_override_settings_dict(text_pairs):
-    """creates processing's override_settings parameters from gradio's multiselect
-
-    Example input:
-        ['Clip skip: 2', 'Model hash: e6e99610c4', 'ENSD: 31337']
-
-    Example output:
-        {'CLIP_stop_at_last_layers': 2, 'sd_model_checkpoint': 'e6e99610c4', 'eta_noise_seed_delta': 31337}
-    """
-
-    res = {}
-
-    params = {}
-    for pair in text_pairs:
-        k, v = pair.split(":", maxsplit=1)
-
-        params[k] = v.strip()
-
-    mapping = [(info.infotext, k) for k, info in shared.opts.data_labels.items() if info.infotext]
-    for param_name, setting_name in mapping + infotext_to_setting_name_mapping:
-        value = params.get(param_name, None)
-
-        if value is None:
-            continue
-
-        res[setting_name] = shared.opts.cast_value(setting_name, value)
-
-    return res
-
-
-def connect_paste(button, paste_fields, input_comp, override_settings_component, tabname):
-    def paste_func(prompt):
-        if not prompt and not shared.cmd_opts.hide_ui_dir_config:
-            filename = os.path.join(data_path, "params.txt")
-            if os.path.exists(filename):
-                with open(filename, "r", encoding="utf8") as file:
-                    prompt = file.read()
-
-        params = parse_generation_parameters(prompt)
-        script_callbacks.infotext_pasted_callback(prompt, params)
-        res = []
-
-        for output, key in paste_fields:
-            if callable(key):
-                v = key(params)
-            else:
-                v = params.get(key, None)
-
-            if v is None:
-                res.append(gr.update())
-            elif isinstance(v, type_of_gr_update):
-                res.append(v)
-            else:
-                try:
-                    valtype = type(output.value)
-
-                    if valtype == bool and v == "False":
-                        val = False
-                    else:
-                        val = valtype(v)
-
-                    res.append(gr.update(value=val))
-                except Exception:
-                    res.append(gr.update())
-
-        return res
-
-    if override_settings_component is not None:
-        already_handled_fields = {key: 1 for _, key in paste_fields}
-
-        def paste_settings(params):
-            vals = {}
-
-            mapping = [(info.infotext, k) for k, info in shared.opts.data_labels.items() if info.infotext]
-            for param_name, setting_name in mapping + infotext_to_setting_name_mapping:
-                if param_name in already_handled_fields:
-                    continue
-
-                v = params.get(param_name, None)
-                if v is None:
-                    continue
-
-                if setting_name == "sd_model_checkpoint" and shared.opts.disable_weights_auto_swap:
-                    continue
-
-                v = shared.opts.cast_value(setting_name, v)
-                current_value = getattr(shared.opts, setting_name, None)
-
-                if v == current_value:
-                    continue
-
-                vals[param_name] = v
-
-            vals_pairs = [f"{k}: {v}" for k, v in vals.items()]
-
-            return gr.Dropdown.update(value=vals_pairs, choices=vals_pairs, visible=bool(vals_pairs))
-
-        paste_fields = paste_fields + [(override_settings_component, paste_settings)]
-
-    button.click(
-        fn=paste_func,
-        inputs=[input_comp],
-        outputs=[x[0] for x in paste_fields],
-        show_progress=False,
-    )
-    button.click(
-        fn=None,
-        _js=f"recalculate_prompts_{tabname}",
-        inputs=[],
-        outputs=[],
-        show_progress=False,
-    )
+import base64
+import io
+import json
+import os
+import re
+
+import gradio as gr
+from modules.paths import data_path
+from modules import shared, ui_tempdir, script_callbacks, processing
+from PIL import Image
+
+re_param_code = r'\s*([\w ]+):\s*("(?:\\"[^,]|\\"|\\|[^\"])+"|[^,]*)(?:,|$)'
+re_param = re.compile(re_param_code)
+re_imagesize = re.compile(r"^(\d+)x(\d+)$")
+re_hypernet_hash = re.compile("\(([0-9a-f]+)\)$")
+type_of_gr_update = type(gr.update())
+
+paste_fields = {}
+registered_param_bindings = []
+
+
+class ParamBinding:
+    def __init__(self, paste_button, tabname, source_text_component=None, source_image_component=None, source_tabname=None, override_settings_component=None, paste_field_names=None):
+        self.paste_button = paste_button
+        self.tabname = tabname
+        self.source_text_component = source_text_component
+        self.source_image_component = source_image_component
+        self.source_tabname = source_tabname
+        self.override_settings_component = override_settings_component
+        self.paste_field_names = paste_field_names or []
+
+
+def reset():
+    paste_fields.clear()
+
+
+def quote(text):
+    if ',' not in str(text) and '\n' not in str(text) and ':' not in str(text):
+        return text
+
+    return json.dumps(text, ensure_ascii=False)
+
+
+def unquote(text):
+    if len(text) == 0 or text[0] != '"' or text[-1] != '"':
+        return text
+
+    try:
+        return json.loads(text)
+    except Exception:
+        return text
+
+
+def image_from_url_text(filedata):
+    if filedata is None:
+        return None
+
+    if type(filedata) == list and filedata and type(filedata[0]) == dict and filedata[0].get("is_file", False):
+        filedata = filedata[0]
+
+    if type(filedata) == dict and filedata.get("is_file", False):
+        filename = filedata["name"]
+        is_in_right_dir = ui_tempdir.check_tmp_file(shared.demo, filename)
+        assert is_in_right_dir, 'trying to open image file outside of allowed directories'
+
+        filename = filename.rsplit('?', 1)[0]
+        return Image.open(filename)
+
+    if type(filedata) == list:
+        if len(filedata) == 0:
+            return None
+
+        filedata = filedata[0]
+
+    if filedata.startswith("data:image/png;base64,"):
+        filedata = filedata[len("data:image/png;base64,"):]
+
+    filedata = base64.decodebytes(filedata.encode('utf-8'))
+    image = Image.open(io.BytesIO(filedata))
+    return image
+
+
+def add_paste_fields(tabname, init_img, fields, override_settings_component=None):
+    paste_fields[tabname] = {"init_img": init_img, "fields": fields, "override_settings_component": override_settings_component}
+
+    # backwards compatibility for existing extensions
+    import modules.ui
+    if tabname == 'txt2img':
+        modules.ui.txt2img_paste_fields = fields
+    elif tabname == 'img2img':
+        modules.ui.img2img_paste_fields = fields
+
+
+def create_buttons(tabs_list):
+    buttons = {}
+    for tab in tabs_list:
+        buttons[tab] = gr.Button(f"Send to {tab}", elem_id=f"{tab}_tab")
+    return buttons
+
+
+def bind_buttons(buttons, send_image, send_generate_info):
+    """old function for backwards compatibility; do not use this, use register_paste_params_button"""
+    for tabname, button in buttons.items():
+        source_text_component = send_generate_info if isinstance(send_generate_info, gr.components.Component) else None
+        source_tabname = send_generate_info if isinstance(send_generate_info, str) else None
+
+        register_paste_params_button(ParamBinding(paste_button=button, tabname=tabname, source_text_component=source_text_component, source_image_component=send_image, source_tabname=source_tabname))
+
+
+def register_paste_params_button(binding: ParamBinding):
+    registered_param_bindings.append(binding)
+
+
+def connect_paste_params_buttons():
+    binding: ParamBinding
+    for binding in registered_param_bindings:
+        destination_image_component = paste_fields[binding.tabname]["init_img"]
+        fields = paste_fields[binding.tabname]["fields"]
+        override_settings_component = binding.override_settings_component or paste_fields[binding.tabname]["override_settings_component"]
+
+        destination_width_component = next(iter([field for field, name in fields if name == "Size-1"] if fields else []), None)
+        destination_height_component = next(iter([field for field, name in fields if name == "Size-2"] if fields else []), None)
+
+        if binding.source_image_component and destination_image_component:
+            if isinstance(binding.source_image_component, gr.Gallery):
+                func = send_image_and_dimensions if destination_width_component else image_from_url_text
+                jsfunc = "extract_image_from_gallery"
+            else:
+                func = send_image_and_dimensions if destination_width_component else lambda x: x
+                jsfunc = None
+
+            binding.paste_button.click(
+                fn=func,
+                _js=jsfunc,
+                inputs=[binding.source_image_component],
+                outputs=[destination_image_component, destination_width_component, destination_height_component] if destination_width_component else [destination_image_component],
+                show_progress=False,
+            )
+
+        if binding.source_text_component is not None and fields is not None:
+            connect_paste(binding.paste_button, fields, binding.source_text_component, override_settings_component, binding.tabname)
+
+        if binding.source_tabname is not None and fields is not None:
+            paste_field_names = ['Prompt', 'Negative prompt', 'Steps', 'Face restoration'] + (["Seed"] if shared.opts.send_seed else []) + binding.paste_field_names
+            binding.paste_button.click(
+                fn=lambda *x: x,
+                inputs=[field for field, name in paste_fields[binding.source_tabname]["fields"] if name in paste_field_names],
+                outputs=[field for field, name in fields if name in paste_field_names],
+                show_progress=False,
+            )
+
+        binding.paste_button.click(
+            fn=None,
+            _js=f"switch_to_{binding.tabname}",
+            inputs=None,
+            outputs=None,
+            show_progress=False,
+        )
+
+
+def send_image_and_dimensions(x):
+    if isinstance(x, Image.Image):
+        img = x
+    else:
+        img = image_from_url_text(x)
+
+    if shared.opts.send_size and isinstance(img, Image.Image):
+        w = img.width
+        h = img.height
+    else:
+        w = gr.update()
+        h = gr.update()
+
+    return img, w, h
+
+
+def restore_old_hires_fix_params(res):
+    """for infotexts that specify old First pass size parameter, convert it into
+    width, height, and hr scale"""
+
+    firstpass_width = res.get('First pass size-1', None)
+    firstpass_height = res.get('First pass size-2', None)
+
+    if shared.opts.use_old_hires_fix_width_height:
+        hires_width = int(res.get("Hires resize-1", 0))
+        hires_height = int(res.get("Hires resize-2", 0))
+
+        if hires_width and hires_height:
+            res['Size-1'] = hires_width
+            res['Size-2'] = hires_height
+            return
+
+    if firstpass_width is None or firstpass_height is None:
+        return
+
+    firstpass_width, firstpass_height = int(firstpass_width), int(firstpass_height)
+    width = int(res.get("Size-1", 512))
+    height = int(res.get("Size-2", 512))
+
+    if firstpass_width == 0 or firstpass_height == 0:
+        firstpass_width, firstpass_height = processing.old_hires_fix_first_pass_dimensions(width, height)
+
+    res['Size-1'] = firstpass_width
+    res['Size-2'] = firstpass_height
+    res['Hires resize-1'] = width
+    res['Hires resize-2'] = height
+
+
+def parse_generation_parameters(x: str):
+    """parses generation parameters string, the one you see in text field under the picture in UI:
+```
+girl with an artist's beret, determined, blue eyes, desert scene, computer monitors, heavy makeup, by Alphonse Mucha and Charlie Bowater, ((eyeshadow)), (coquettish), detailed, intricate
+Negative prompt: ugly, fat, obese, chubby, (((deformed))), [blurry], bad anatomy, disfigured, poorly drawn face, mutation, mutated, (extra_limb), (ugly), (poorly drawn hands), messy drawing
+Steps: 20, Sampler: Euler a, CFG scale: 7, Seed: 965400086, Size: 512x512, Model hash: 45dee52b
+```
+
+    returns a dict with field values
+    """
+
+    res = {}
+
+    prompt = ""
+    negative_prompt = ""
+
+    done_with_prompt = False
+
+    *lines, lastline = x.strip().split("\n")
+    if len(re_param.findall(lastline)) < 3:
+        lines.append(lastline)
+        lastline = ''
+
+    for line in lines:
+        line = line.strip()
+        if line.startswith("Negative prompt:"):
+            done_with_prompt = True
+            line = line[16:].strip()
+        if done_with_prompt:
+            negative_prompt += ("" if negative_prompt == "" else "\n") + line
+        else:
+            prompt += ("" if prompt == "" else "\n") + line
+
+    if shared.opts.infotext_styles != "Ignore":
+        found_styles, prompt, negative_prompt = shared.prompt_styles.extract_styles_from_prompt(prompt, negative_prompt)
+
+        if shared.opts.infotext_styles == "Apply":
+            res["Styles array"] = found_styles
+        elif shared.opts.infotext_styles == "Apply if any" and found_styles:
+            res["Styles array"] = found_styles
+
+    res["Prompt"] = prompt
+    res["Negative prompt"] = negative_prompt
+
+    for k, v in re_param.findall(lastline):
+        try:
+            if v[0] == '"' and v[-1] == '"':
+                v = unquote(v)
+
+            m = re_imagesize.match(v)
+            if m is not None:
+                res[f"{k}-1"] = m.group(1)
+                res[f"{k}-2"] = m.group(2)
+            else:
+                res[k] = v
+        except Exception:
+            print(f"Error parsing \"{k}: {v}\"")
+
+    # Missing CLIP skip means it was set to 1 (the default)
+    if "Clip skip" not in res:
+        res["Clip skip"] = "1"
+
+    hypernet = res.get("Hypernet", None)
+    if hypernet is not None:
+        res["Prompt"] += f"""<hypernet:{hypernet}:{res.get("Hypernet strength", "1.0")}>"""
+
+    if "Hires resize-1" not in res:
+        res["Hires resize-1"] = 0
+        res["Hires resize-2"] = 0
+
+    if "Hires sampler" not in res:
+        res["Hires sampler"] = "Use same sampler"
+
+    if "Hires checkpoint" not in res:
+        res["Hires checkpoint"] = "Use same checkpoint"
+
+    if "Hires prompt" not in res:
+        res["Hires prompt"] = ""
+
+    if "Hires negative prompt" not in res:
+        res["Hires negative prompt"] = ""
+
+    restore_old_hires_fix_params(res)
+
+    # Missing RNG means the default was set, which is GPU RNG
+    if "RNG" not in res:
+        res["RNG"] = "GPU"
+
+    if "Schedule type" not in res:
+        res["Schedule type"] = "Automatic"
+
+    if "Schedule max sigma" not in res:
+        res["Schedule max sigma"] = 0
+
+    if "Schedule min sigma" not in res:
+        res["Schedule min sigma"] = 0
+
+    if "Schedule rho" not in res:
+        res["Schedule rho"] = 0
+
+    if "VAE Encoder" not in res:
+        res["VAE Encoder"] = "Full"
+
+    if "VAE Decoder" not in res:
+        res["VAE Decoder"] = "Full"
+
+    return res
+
+
+infotext_to_setting_name_mapping = [
+
+]
+"""Mapping of infotext labels to setting names. Only left for backwards compatibility - use OptionInfo(..., infotext='...') instead.
+Example content:
+
+infotext_to_setting_name_mapping = [
+    ('Conditional mask weight', 'inpainting_mask_weight'),
+    ('Model hash', 'sd_model_checkpoint'),
+    ('ENSD', 'eta_noise_seed_delta'),
+    ('Schedule type', 'k_sched_type'),
+]
+"""
+
+
+def create_override_settings_dict(text_pairs):
+    """creates processing's override_settings parameters from gradio's multiselect
+
+    Example input:
+        ['Clip skip: 2', 'Model hash: e6e99610c4', 'ENSD: 31337']
+
+    Example output:
+        {'CLIP_stop_at_last_layers': 2, 'sd_model_checkpoint': 'e6e99610c4', 'eta_noise_seed_delta': 31337}
+    """
+
+    res = {}
+
+    params = {}
+    for pair in text_pairs:
+        k, v = pair.split(":", maxsplit=1)
+
+        params[k] = v.strip()
+
+    mapping = [(info.infotext, k) for k, info in shared.opts.data_labels.items() if info.infotext]
+    for param_name, setting_name in mapping + infotext_to_setting_name_mapping:
+        value = params.get(param_name, None)
+
+        if value is None:
+            continue
+
+        res[setting_name] = shared.opts.cast_value(setting_name, value)
+
+    return res
+
+
+def connect_paste(button, paste_fields, input_comp, override_settings_component, tabname):
+    def paste_func(prompt):
+        if not prompt and not shared.cmd_opts.hide_ui_dir_config:
+            filename = os.path.join(data_path, "params.txt")
+            if os.path.exists(filename):
+                with open(filename, "r", encoding="utf8") as file:
+                    prompt = file.read()
+
+        params = parse_generation_parameters(prompt)
+        script_callbacks.infotext_pasted_callback(prompt, params)
+        res = []
+
+        for output, key in paste_fields:
+            if callable(key):
+                v = key(params)
+            else:
+                v = params.get(key, None)
+
+            if v is None:
+                res.append(gr.update())
+            elif isinstance(v, type_of_gr_update):
+                res.append(v)
+            else:
+                try:
+                    valtype = type(output.value)
+
+                    if valtype == bool and v == "False":
+                        val = False
+                    else:
+                        val = valtype(v)
+
+                    res.append(gr.update(value=val))
+                except Exception:
+                    res.append(gr.update())
+
+        return res
+
+    if override_settings_component is not None:
+        already_handled_fields = {key: 1 for _, key in paste_fields}
+
+        def paste_settings(params):
+            vals = {}
+
+            mapping = [(info.infotext, k) for k, info in shared.opts.data_labels.items() if info.infotext]
+            for param_name, setting_name in mapping + infotext_to_setting_name_mapping:
+                if param_name in already_handled_fields:
+                    continue
+
+                v = params.get(param_name, None)
+                if v is None:
+                    continue
+
+                if setting_name == "sd_model_checkpoint" and shared.opts.disable_weights_auto_swap:
+                    continue
+
+                v = shared.opts.cast_value(setting_name, v)
+                current_value = getattr(shared.opts, setting_name, None)
+
+                if v == current_value:
+                    continue
+
+                vals[param_name] = v
+
+            vals_pairs = [f"{k}: {v}" for k, v in vals.items()]
+
+            return gr.Dropdown.update(value=vals_pairs, choices=vals_pairs, visible=bool(vals_pairs))
+
+        paste_fields = paste_fields + [(override_settings_component, paste_settings)]
+
+    button.click(
+        fn=paste_func,
+        inputs=[input_comp],
+        outputs=[x[0] for x in paste_fields],
+        show_progress=False,
+    )
+    button.click(
+        fn=None,
+        _js=f"recalculate_prompts_{tabname}",
+        inputs=[],
+        outputs=[],
+        show_progress=False,
+    )